--- conflicted
+++ resolved
@@ -165,11 +165,7 @@
       - title: Brew Formula Changed
         body: "Now that the Telepresence rewrite is the main version of Telepresence, you can install it via Brew like so: <code>brew install datawire/blackbird/telepresence</code>."
         image: ./telepresence-2.3.1-brew.png
-<<<<<<< HEAD
         docs: install/
-=======
-        docs: install/index/
->>>>>>> ff62d382
         type: change
   - version: 2.3.0
     date: '2021-06-01'
