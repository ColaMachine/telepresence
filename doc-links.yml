<<<<<<< HEAD
 - title: Quick Start
   link: quick-start
 - title: Install Telepresence
   items:
     - title: Install
       link: install/
     - title: Upgrade
       link: install/upgrade/
 - title: Core Concepts
   items:
     - title: The changing development workflow
       link: concepts/devworkflow
     - title: The developer experience and the inner dev loop
       link: concepts/devloop
     - title: "Making the remote local: Faster feedback, collaboration and debugging"
       link: concepts/faster
     - title: Context Propagation
       link: concepts/context-prop
 - title: How Do I...
   items:
     - title: Intercept a Service
       link: howtos/intercepts
     - title: Share Dev Environments with Preview URLs
       link: howtos/preview-urls
     - title: Proxy Outbound Traffic to My Cluster
       link: howtos/outbound
 - title: Technical Reference
   items:
     - title: Architecture
       link: reference/architecture
     - title: Client Reference
       link: reference/client
     - title: Laptop-side configuration
       link: reference/config
     - title: Cluster-side configuration
       link: reference/cluster-config
     - title: Using Docker for intercepts
       link: reference/docker-run
     - title: Environment Variables
       link: reference/environment
     - title: Intercepts
       link: reference/intercepts
     - title: Volume Mounts
       link: reference/volume
     - title: DNS Resolution
       link: reference/dns
     - title: RBAC
       link: reference/rbac
 - title: FAQs
   link: faqs
 - title: Troubleshooting
   link: troubleshooting
 - title: Community
   link: community
=======
- title: Home
  link: /docs/

- title: Products
  collapsable: false
  items:
    - title: Telepresence
      items:
        - title: Quick start
          link: /quick-start
        - title: Install Telepresence
          items:
            - title: Install
              link: /install/
            - title: Upgrade
              link: /install/upgrade/
            - title: Migrate from legacy Telepresence
              link: /install/migrate-from-legacy/
        - title: Core concepts
          items:
            - title: The changing development workflow
              link: /concepts/devworkflow
            - title: The developer experience and the inner dev loop
              link: /concepts/devloop
            - title: 'Making the remote local: Faster feedback, collaboration and debugging'
              link: /concepts/faster
            - title: Context propagation
              link: /concepts/context-prop
        - title: How do I...
          items:
            - title: Intercept a service in your own environment
              link: /howtos/intercepts
            - title: Share dev environments with preview URLs
              link: /howtos/preview-urls
            - title: Proxy outbound traffic to my cluster
              link: /howtos/outbound
        - title: Technical reference
          items:
            - title: Architecture
              link: /reference/architecture
            - title: Client reference
              link: /reference/client
            - title: Laptop-side configuration
              link: /reference/config
            - title: Cluster-side configuration
              link: /reference/cluster-config
            - title: Using Docker for intercepts
              link: /reference/docker-run
            - title: Environment variables
              link: /reference/environment
            - title: Intercepts
              link: /reference/intercepts
            - title: Volume mounts
              link: /reference/volume
            - title: DNS resolution
              link: /reference/dns
            - title: RBAC
              link: /reference/rbac
            - title: Using Telepresence with Linkerd
              link: /reference/linkerd
        - title: FAQs
          link: /faqs
        - title: Troubleshooting
          link: /troubleshooting
        - title: Community
          link: /community
>>>>>>> d4229186
<|MERGE_RESOLUTION|>--- conflicted
+++ resolved
@@ -1,5 +1,4 @@
-<<<<<<< HEAD
- - title: Quick Start
+ - title: Quick start
    link: quick-start
  - title: Install Telepresence
    items:
@@ -7,29 +6,31 @@
        link: install/
      - title: Upgrade
        link: install/upgrade/
- - title: Core Concepts
+     - title: Migrate from legacy Telepresence
+       link: install/migrate-from-legacy/
+ - title: Core concepts
    items:
      - title: The changing development workflow
        link: concepts/devworkflow
      - title: The developer experience and the inner dev loop
        link: concepts/devloop
-     - title: "Making the remote local: Faster feedback, collaboration and debugging"
+     - title: 'Making the remote local: Faster feedback, collaboration and debugging'
        link: concepts/faster
-     - title: Context Propagation
+     - title: Context propagation
        link: concepts/context-prop
- - title: How Do I...
+ - title: How do I...
    items:
-     - title: Intercept a Service
+     - title: Intercept a service in your own environment
        link: howtos/intercepts
-     - title: Share Dev Environments with Preview URLs
+     - title: Share dev environments with preview URLs
        link: howtos/preview-urls
-     - title: Proxy Outbound Traffic to My Cluster
+     - title: Proxy outbound traffic to my cluster
        link: howtos/outbound
- - title: Technical Reference
+ - title: Technical reference
    items:
      - title: Architecture
        link: reference/architecture
-     - title: Client Reference
+     - title: Client reference
        link: reference/client
      - title: Laptop-side configuration
        link: reference/config
@@ -37,87 +38,21 @@
        link: reference/cluster-config
      - title: Using Docker for intercepts
        link: reference/docker-run
-     - title: Environment Variables
+     - title: Environment variables
        link: reference/environment
      - title: Intercepts
        link: reference/intercepts
-     - title: Volume Mounts
+     - title: Volume mounts
        link: reference/volume
-     - title: DNS Resolution
+     - title: DNS resolution
        link: reference/dns
      - title: RBAC
        link: reference/rbac
+     - title: Using Telepresence with Linkerd
+       link: reference/linkerd
  - title: FAQs
    link: faqs
  - title: Troubleshooting
    link: troubleshooting
  - title: Community
-   link: community
-=======
-- title: Home
-  link: /docs/
-
-- title: Products
-  collapsable: false
-  items:
-    - title: Telepresence
-      items:
-        - title: Quick start
-          link: /quick-start
-        - title: Install Telepresence
-          items:
-            - title: Install
-              link: /install/
-            - title: Upgrade
-              link: /install/upgrade/
-            - title: Migrate from legacy Telepresence
-              link: /install/migrate-from-legacy/
-        - title: Core concepts
-          items:
-            - title: The changing development workflow
-              link: /concepts/devworkflow
-            - title: The developer experience and the inner dev loop
-              link: /concepts/devloop
-            - title: 'Making the remote local: Faster feedback, collaboration and debugging'
-              link: /concepts/faster
-            - title: Context propagation
-              link: /concepts/context-prop
-        - title: How do I...
-          items:
-            - title: Intercept a service in your own environment
-              link: /howtos/intercepts
-            - title: Share dev environments with preview URLs
-              link: /howtos/preview-urls
-            - title: Proxy outbound traffic to my cluster
-              link: /howtos/outbound
-        - title: Technical reference
-          items:
-            - title: Architecture
-              link: /reference/architecture
-            - title: Client reference
-              link: /reference/client
-            - title: Laptop-side configuration
-              link: /reference/config
-            - title: Cluster-side configuration
-              link: /reference/cluster-config
-            - title: Using Docker for intercepts
-              link: /reference/docker-run
-            - title: Environment variables
-              link: /reference/environment
-            - title: Intercepts
-              link: /reference/intercepts
-            - title: Volume mounts
-              link: /reference/volume
-            - title: DNS resolution
-              link: /reference/dns
-            - title: RBAC
-              link: /reference/rbac
-            - title: Using Telepresence with Linkerd
-              link: /reference/linkerd
-        - title: FAQs
-          link: /faqs
-        - title: Troubleshooting
-          link: /troubleshooting
-        - title: Community
-          link: /community
->>>>>>> d4229186
+   link: community