--- conflicted
+++ resolved
@@ -57,11 +57,7 @@
 
 ** What types of ingress does Telepresence support for the preview URL functionality?**
 
-<<<<<<< HEAD
- The preview URL functionality should work with most ingress configurations, including straightforward load balancer setups.
-=======
 The preview URL functionality should work with most ingress configurations, including straightforward load balancer setups.
->>>>>>> 9c9833ff
 
 Telepresence will discover/prompt during first use for this info and make its best guess at figuring this out and ask you to confirm or update this.
 
@@ -75,11 +71,7 @@
 
 ** Will Telepresence be able to intercept workloads running on a private cluster or cluster running within a virtual private cloud (VPC)?**
 
-<<<<<<< HEAD
- Yes. The cluster has to have outbound access to the internet for the preview URLs to function correctly, but it doesn’t need to have a publicly accessible IP address.
-=======
 Yes. The cluster has to have outbound access to the internet for the preview URLs to function correctly, but it doesn’t need to have a publicly accessible IP address.
->>>>>>> 9c9833ff
 
 The cluster must also have access to an external registry in order to be able to download the traffic-manager and traffic-agent images that are deployed when connecting with Telepresence.
 
@@ -91,21 +83,13 @@
 
 ** What components get installed in the cluster when running Telepresence?**
 
-<<<<<<< HEAD
- A single `traffic-manager` service is deployed in the `ambassador` namespace within your cluster, and this manages resilient intercepts and connections between your local machine and the cluster.
-=======
 A single `traffic-manager` service is deployed in the `ambassador` namespace within your cluster, and this manages resilient intercepts and connections between your local machine and the cluster.
->>>>>>> 9c9833ff
 
 A Traffic Agent container is injected per pod that is being intercepted. The first time a workload is intercepted all pods associated with this workload will be restarted with the Traffic Agent automatically injected.
 
 ** How can I remove all of the Telepresence components installed within my cluster?**
 
-<<<<<<< HEAD
- You can run the command `telepresence uninstall --everything` to remove the `traffic-manager` service installed in the cluster and `traffic-agent` containers injected into each pod being intercepted.
-=======
 You can run the command `telepresence uninstall --everything` to remove the `traffic-manager` service installed in the cluster and `traffic-agent` containers injected into each pod being intercepted.
->>>>>>> 9c9833ff
 
 Running this command will also stop the local daemon running.
 
@@ -137,8 +121,4 @@
 
 ** How do I share my feedback on Telepresence?**
 
-<<<<<<< HEAD
- Your feedback is always appreciated and helps us build a product that provides as much value as possible for our community. You can chat with us directly on our [feedback page](https://www.getambassador.io/feedback/), or you can [join our Slack channel](https://a8r.io/Slack) to share your thoughts.
-=======
-Your feedback is always appreciated and helps us build a product that provides as much value as possible for our community. You can chat with us directly on our [feedback page](https://www.getambassador.io/feedback/), or you can [join our Slack channel](https://a8r.io/Slack) to share your thoughts.
->>>>>>> 9c9833ff
+Your feedback is always appreciated and helps us build a product that provides as much value as possible for our community. You can chat with us directly on our [feedback page](https://www.getambassador.io/feedback/), or you can [join our Slack channel](https://a8r.io/Slack) to share your thoughts.